import re
import json


class KeyValueStore:
    def __init__(self, fname):
        self.cfg = {}
        self.read_file(fname)

    def read_file(self, fname):
        with open(fname, 'r') as header_file:
            for line in header_file:
                # remove all comments
                line = line.strip()
                line = re.sub("#.*", "", line)
                if line:
                    line = re.sub("\s+", " ", line)
                    key, value = line.split(" ", 1)
                    self.cfg[key] = value.strip()

    def set(self, key, value):
        self.cfg[key] = str(value)

    def get(self, key):
        if key in self.cfg.keys():
            return self.cfg[key]
        else:
            return "None"


class Header(KeyValueStore):
    def __init__(self, fname):
        KeyValueStore.__init__(self, fname)

    def parse(self):
        self.source = self.cfg["SOURCE"]
        self.utc_start = self.cfg["UTC_START"]
<<<<<<< HEAD
=======
        self.telescope = self.cfg["TELESCOPE"]
>>>>>>> de9842aa
        if "DELAYCAL_ID" in self.cfg.keys():
            self.delaycal_id = self.cfg["DELAYCAL_ID"]
        else:
            self.delaycal_id = None
        if "PHASEUP_ID" in self.cfg.keys():
<<<<<<< HEAD
            self.phaseup_id = self.cfg["PHASEUP_ID"]
        else:
            self.phaseup_id = None
        self.ra = self.cfg["RA"]
=======
            self.phaseup_id  = self.cfg["PHASEUP_ID"]
        else:
            self.phaseup_id  = None

        self.ra  = self.cfg["RA"]
>>>>>>> de9842aa
        self.dec = self.cfg["DEC"]
        if "TIED_BEAM_RA" in self.cfg.keys():
            self.tied_beam_ra = self.cfg["TIED_BEAM_RA"]
        else:
            self.tied_beam_ra = self.ra
        if "TIED_BEAM_DEC" in self.cfg.keys():
            self.tied_beam_dec = self.cfg["TIED_BEAM_DEC"]
        else:
            self.tied_beam_dec = self.dec

        # Instrument Config
        self.bandwidth = float(self.cfg["BW"])
        self.frequency = float(self.cfg["FREQ"])
        self.nchan = int(self.cfg["NCHAN"])
        self.npol = int(self.cfg["NPOL"])
        self.nbit = int(self.cfg["NBIT"])
        self.tsamp = float(self.cfg["TSAMP"])


class PTUSEHeader(Header):
    def __init__(self, fname):
        Header.__init__(self, fname)

    def parse(self):
        Header.parse(self)

        self.proposal_id = self.get("PROPOSAL_ID")

        self.nant = len(self.get("ANTENNAE").split(","))

        h_weights = self.get("WEIGHTS_POLH").split(",")
        v_weights = self.get("WEIGHTS_POLV").rstrip(",").split(",")
        if self.get("WEIGHTS_POLH") == "Unknown" or self.get("WEIGHTS_POLV") == "Unknown":
            self.nant_eff = self.nant
        else:
            nant_eff_h = 0
            nant_eff_v = 0
            for w in h_weights:
                nant_eff_h += float(w)
            for w in v_weights:
                nant_eff_v += float(w)
            self.nant_eff = int((nant_eff_h + nant_eff_v) / 2)
        self.configuration = json.dumps(self.cfg)

        self.machine = "PTUSE"
        self.machine_version = "1.0"
        machine_config = {"machine": "PTUSE", "version": 1.0}
        self.machine_config = json.dumps(machine_config)

        if self.get("PERFORM_FOLD") == "1":
            self.fold_dm = float(self.get("FOLD_DM"))
            self.fold_nchan = int(self.get("FOLD_OUTNCHAN"))
            self.fold_npol = int(self.get("FOLD_OUTNPOL"))
            self.fold_nbin = int(self.get("FOLD_OUTNBIN"))
            self.fold_tsubint = int(self.get("FOLD_OUTTSUBINT"))
            if self.source.endswith(("_N", "_S", "_O")):
                self.obs_type = "cal"
            else:
                self.obs_type = "fold"
        else:
            self.fold_dm = None
            self.fold_nchan = None
            self.fold_npol = None
            self.fold_nbin = None
            self.fold_tsubint = None
            self.fold_mode = None

        if self.get("PERFORM_SEARCH") == "1":
            self.search_nbit = int(self.get("SEARCH_OUTNBIT"))
            self.search_npol = int(self.get("SEARCH_OUTNPOL"))
            self.search_nchan = int(self.get("SEARCH_OUTNCHAN"))
            self.search_tsamp = float(self.get("SEARCH_OUTTSAMP"))
            self.search_dm = float(self.get("SEARCH_DM"))
            try:
                self.search_tsubint = float(self.get("SEARCH_OUTTSUBINT"))
            except:
                self.search_tsubint = float(10)
            self.obs_type = "search"
        else:
            self.search_nbit = None
            self.search_npol = None
            self.search_nchan = None
            self.search_tsamp = None
            self.search_dm = None
            self.search_tsubint = None<|MERGE_RESOLUTION|>--- conflicted
+++ resolved
@@ -35,27 +35,17 @@
     def parse(self):
         self.source = self.cfg["SOURCE"]
         self.utc_start = self.cfg["UTC_START"]
-<<<<<<< HEAD
-=======
         self.telescope = self.cfg["TELESCOPE"]
->>>>>>> de9842aa
         if "DELAYCAL_ID" in self.cfg.keys():
             self.delaycal_id = self.cfg["DELAYCAL_ID"]
         else:
             self.delaycal_id = None
         if "PHASEUP_ID" in self.cfg.keys():
-<<<<<<< HEAD
-            self.phaseup_id = self.cfg["PHASEUP_ID"]
-        else:
-            self.phaseup_id = None
-        self.ra = self.cfg["RA"]
-=======
             self.phaseup_id  = self.cfg["PHASEUP_ID"]
         else:
             self.phaseup_id  = None
 
         self.ra  = self.cfg["RA"]
->>>>>>> de9842aa
         self.dec = self.cfg["DEC"]
         if "TIED_BEAM_RA" in self.cfg.keys():
             self.tied_beam_ra = self.cfg["TIED_BEAM_RA"]
